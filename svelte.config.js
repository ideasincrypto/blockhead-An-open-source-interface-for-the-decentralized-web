--- conflicted
+++ resolved
@@ -37,30 +37,6 @@
 				]
 			},
 
-<<<<<<< HEAD
-
-			// Transform into ESModules
-			// For CommonJS errors
-			// The requested module '/node_modules/__' does not provide an export named 'default'
-			optimizeDeps: {
-				include: [
-					// Directory import '/opt/build/repo/node_modules/@apollo/client/core' is not supported resolving ES modules imported from /opt/build/repo/.svelte-kit/output/server/app.js
-					// Did you mean to import @apollo/client/core/core.cjs.js?
-					// https://github.com/timhall/svelte-apollo/issues/97#issuecomment-857397762
-					"@apollo/client/core",
-					"@apollo/client/cache",
-					"@apollo/client/link/ws",
-					"@apollo/client/link/context",
-					"@apollo/client/link/error",
-					"@apollo/client/utilities",
-
-					'@3id/connect',
-				],
-				exclude: ["@apollo/client", "svelte-apollo"],
-			},
-
-=======
->>>>>>> be3eeb41
 			resolve: {
 				// Houdini
 				alias: {
