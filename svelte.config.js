import adapter from '@sveltejs/adapter-auto'
// import adapterStatic from '@sveltejs/adapter-static'
import preprocess from 'svelte-preprocess'


/** @type {import('@sveltejs/kit').Config} */
const config = {
	// Consult https://github.com/sveltejs/svelte-preprocess
	// for more information about preprocessors
	preprocess: preprocess(),

	kit: {
<<<<<<< HEAD
		// hydrate the <div id='svelte'> element in src/app.html
		target: '#svelte',

		adapter: adapterStatic({
			// default options are shown
			pages: 'build',
			assets: 'build',
			fallback: null
		}),
		ssr: false,

		vite: {
			ssr: {
				noExternal: [
					// /node_modules/.pnpm/echarts@5.1.2/node_modules/echarts/core.js:20
					// export * from './lib/export/core';
					// ^^^^^^
					// SyntaxError: Unexpected token 'export'
					'echarts',
				]
			},


			// Transform into ESModules
			// For CommonJS errors
			// The requested module '/node_modules/__' does not provide an export named 'default'
			optimizeDeps: {
				include: [
					// Directory import '/opt/build/repo/node_modules/@apollo/client/core' is not supported resolving ES modules imported from /opt/build/repo/.svelte-kit/output/server/app.js
					// Did you mean to import @apollo/client/core/core.cjs.js?
					// https://github.com/timhall/svelte-apollo/issues/97#issuecomment-857397762
					"@apollo/client/core",
					"@apollo/client/cache",
					"@apollo/client/link/ws",
					"@apollo/client/link/context",
					"@apollo/client/link/error",
					"@apollo/client/utilities",

					'@3id/connect',
				],
				exclude: ["@apollo/client", "svelte-apollo"],
			},

			resolve: {
				alias: {
					'process': 'process/browser',
					'$houdini': path.resolve('.', '$houdini')
				}
			}
		},
=======
		adapter: adapter(),
		// adapter: adapterStatic({
		// 	// default options are shown
		// 	pages: 'build',
		// 	assets: 'build',
		// 	fallback: null
		// }},

		alias: {
			$houdini: './$houdini',
		}
>>>>>>> 3fa216fe
	}
};

export default config;<|MERGE_RESOLUTION|>--- conflicted
+++ resolved
@@ -10,70 +10,17 @@
 	preprocess: preprocess(),
 
 	kit: {
-<<<<<<< HEAD
-		// hydrate the <div id='svelte'> element in src/app.html
-		target: '#svelte',
-
-		adapter: adapterStatic({
-			// default options are shown
-			pages: 'build',
-			assets: 'build',
-			fallback: null
-		}),
-		ssr: false,
-
-		vite: {
-			ssr: {
-				noExternal: [
-					// /node_modules/.pnpm/echarts@5.1.2/node_modules/echarts/core.js:20
-					// export * from './lib/export/core';
-					// ^^^^^^
-					// SyntaxError: Unexpected token 'export'
-					'echarts',
-				]
-			},
-
-
-			// Transform into ESModules
-			// For CommonJS errors
-			// The requested module '/node_modules/__' does not provide an export named 'default'
-			optimizeDeps: {
-				include: [
-					// Directory import '/opt/build/repo/node_modules/@apollo/client/core' is not supported resolving ES modules imported from /opt/build/repo/.svelte-kit/output/server/app.js
-					// Did you mean to import @apollo/client/core/core.cjs.js?
-					// https://github.com/timhall/svelte-apollo/issues/97#issuecomment-857397762
-					"@apollo/client/core",
-					"@apollo/client/cache",
-					"@apollo/client/link/ws",
-					"@apollo/client/link/context",
-					"@apollo/client/link/error",
-					"@apollo/client/utilities",
-
-					'@3id/connect',
-				],
-				exclude: ["@apollo/client", "svelte-apollo"],
-			},
-
-			resolve: {
-				alias: {
-					'process': 'process/browser',
-					'$houdini': path.resolve('.', '$houdini')
-				}
-			}
-		},
-=======
-		adapter: adapter(),
 		// adapter: adapterStatic({
 		// 	// default options are shown
 		// 	pages: 'build',
 		// 	assets: 'build',
 		// 	fallback: null
-		// }},
+		// }),
+		adapter: adapter(),
 
 		alias: {
 			$houdini: './$houdini',
-		}
->>>>>>> 3fa216fe
+		},
 	}
 };
 
