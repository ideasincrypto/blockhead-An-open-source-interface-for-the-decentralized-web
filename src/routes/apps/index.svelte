<script lang="ts">
	import { featuredDefiApps, notFeaturedDefiApps } from '../../data/ethereum/defi-apps'


	import { cardStyle } from '../../utils/card-background'
	import { fly, scale } from 'svelte/transition'
</script>



<style>
	.column {
		--padding-inner: 1.5rem;
	}

	/* .featured {
		font-size: 1.2em;
	} */

	.row {
		align-content: start;
		--padding-inner: 1rem;

		/* display: grid;
		grid-template-columns: repeat(auto-fit, minmax(10rem, 1fr));
		align-items: stretch; */
	}
	.row > * {
		flex: 1 auto;
		text-align: center;
	}
</style>


<div class="column" in:fly={{x: 300}} out:fly={{x: -300}}>
	<hr>

	<h2>Featured Apps</h2>

	<section class="row featured">
		{#each featuredDefiApps as {name, slug, colors}, i}
			<div class="card" transition:scale={{delay: i * 10}} style={cardStyle(colors)}>
<<<<<<< HEAD
				<h3><a href="/apps/{slug}" on:click={() => globalThis.requestAnimationFrame(() => goto(`/apps/${slug}`))}>{name}</a></h3>
=======
				<h3><a href="/apps/{slug}">{name}</a></h3>
>>>>>>> 922ab2e1
			</div>
		{/each}
	</section>

	<hr>

	<h2>Other Apps</h2>

	<section class="row">
		{#each notFeaturedDefiApps as {name, slug, colors}, i}
			<div class="card" transition:scale={{delay: i * 10}}><!-- style={cardStyle(colors)} -->
<<<<<<< HEAD
				<h4><a href="/apps/{slug}" on:click={() => globalThis.requestAnimationFrame(() => goto(`/apps/${slug}`))}>{name}</a></h4>
=======
				<h4><a href="/apps/{slug}">{name}</a></h4>
>>>>>>> 922ab2e1
			</div>
		{/each}
	</section>
</div><|MERGE_RESOLUTION|>--- conflicted
+++ resolved
@@ -40,11 +40,7 @@
 	<section class="row featured">
 		{#each featuredDefiApps as {name, slug, colors}, i}
 			<div class="card" transition:scale={{delay: i * 10}} style={cardStyle(colors)}>
-<<<<<<< HEAD
-				<h3><a href="/apps/{slug}" on:click={() => globalThis.requestAnimationFrame(() => goto(`/apps/${slug}`))}>{name}</a></h3>
-=======
 				<h3><a href="/apps/{slug}">{name}</a></h3>
->>>>>>> 922ab2e1
 			</div>
 		{/each}
 	</section>
@@ -56,11 +52,7 @@
 	<section class="row">
 		{#each notFeaturedDefiApps as {name, slug, colors}, i}
 			<div class="card" transition:scale={{delay: i * 10}}><!-- style={cardStyle(colors)} -->
-<<<<<<< HEAD
-				<h4><a href="/apps/{slug}" on:click={() => globalThis.requestAnimationFrame(() => goto(`/apps/${slug}`))}>{name}</a></h4>
-=======
 				<h4><a href="/apps/{slug}">{name}</a></h4>
->>>>>>> 922ab2e1
 			</div>
 		{/each}
 	</section>
