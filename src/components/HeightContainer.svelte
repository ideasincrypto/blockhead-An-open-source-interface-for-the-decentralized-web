<script lang="ts">
	import { spring } from 'svelte/motion'
	import { readable } from 'svelte/store'

	let container: HTMLElement
	let content: HTMLElement

	export let isOpen = true

	let contentRect
	$: if(content)
		contentRect = readable<DOMRectReadOnly>(content.getBoundingClientRect(), set => {
			const resizeObserver = new ResizeObserver(([observerEntry]) => {
				const {contentRect} = observerEntry
				set(contentRect)
			})
			resizeObserver.observe(content)
			return () => resizeObserver.disconnect()
		})

	const height = spring()
	export let springAnimate = false // true

	// $: if(contentRect)
	// 	$height = isOpen ? $contentRect.height : 0

	let previousHeight
	$: if(contentRect){
		const newHeight = isOpen ? $contentRect.height : 0

		// if(newHeight > 0){
		// 	height.stiffness = 0.08
		// 	height.damping = 0.5
		// }else{
		// 	height.stiffness = 0.15
		// 	height.damping = 0.9
		// }
<<<<<<< HEAD
		height.stiffness = 0.05
		height.damping = 0.35
=======

		height.stiffness = 0.05
		height.damping = 0.35

		// height.stiffness = 0.1
		// height.damping = 0.7
>>>>>>> be3eeb41

		// $height = newHeight
		height.set(newHeight, springAnimate ? undefined : {hard: true})
		previousHeight = newHeight
	}

	$: if($height !== undefined && container)
		// requestAnimationFrame(() => {
			Object.assign(container.style, {
				height: `${Math.max($height, 0)}px`,
				marginBottom: $height < 0 ? `${$height}px` : null,
				position: $height === 0 ? 'absolute' : null,

				marginTop: isOpen ? null : `0px`,
				transform: isOpen ? null : `translateY(var(--padding-inner))`,
			})
		// })
	

	export let containerClass = ''
</script>


<style>
	.container {
		will-change: height margin-bottom;
		contain: size layout;
		transition: margin-top transform 150ms;
	}
	@supports ( clip-path: polygon(0 0) ){
		.container {
			clip-path: polygon(-10% -100%, 110% -100%, 110% 100%, -10% 100%);
		}
	}
	@supports not (clip-path: polygon(0 0) ){
		.container {
			overflow: hidden;
		}
	}

	.container.regular-animate {
		transition: margin-top 150ms, transform 150ms, height 1000ms cubic-bezier(0, 1, 0, 1);
		transition: 600ms cubic-bezier(0.16, 1, 0.3, 1);
	}
</style>


<div class="container {containerClass}" bind:this={container} class:regular-animate={!springAnimate} tabindex={isOpen ? undefined : -1}>
	<section bind:this={content} {...$$props}>
		<slot />
	</section>
</div><|MERGE_RESOLUTION|>--- conflicted
+++ resolved
@@ -35,17 +35,12 @@
 		// 	height.stiffness = 0.15
 		// 	height.damping = 0.9
 		// }
-<<<<<<< HEAD
-		height.stiffness = 0.05
-		height.damping = 0.35
-=======
 
 		height.stiffness = 0.05
 		height.damping = 0.35
 
 		// height.stiffness = 0.1
 		// height.damping = 0.7
->>>>>>> be3eeb41
 
 		// $height = newHeight
 		height.set(newHeight, springAnimate ? undefined : {hard: true})
